--- conflicted
+++ resolved
@@ -76,11 +76,8 @@
                 .padding()
                 .background(Color(red: 0.9, green: 0.9, blue: 0.9, opacity: 1.0))
                 .border(Color.red, width: 3)
-<<<<<<< HEAD
-                .foregroundColor(.black))
-=======
+                .foregroundColor(.black)
             )
->>>>>>> de37894f
             NavItem("ButtonStyle", destination: ButtonStyleDemo())
           }
           Section(header: Text("Containers")) {
