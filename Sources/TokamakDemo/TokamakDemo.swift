--- conflicted
+++ resolved
@@ -63,47 +63,6 @@
   }
 }
 
-<<<<<<< HEAD
-var toolbarDemo: NavItem {
-  if #available(OSX 10.16, *) {
-    return NavItem("Toolbar", destination: ToolbarDemo())
-  } else {
-    return NavItem(unavailable: "Toolbar")
-  }
-}
-
-var links: [NavItem] {
-  [
-    NavItem("Counter", destination:
-      Counter(count: Count(value: 5), limit: 15)
-        .padding()
-        .background(Color(red: 0.9, green: 0.9, blue: 0.9, opacity: 1.0))
-        .border(Color.red, width: 3)),
-    NavItem("ZStack", destination: ZStack {
-      Text("I'm on bottom")
-      Text("I'm forced to the top")
-        .zIndex(1)
-      Text("I'm on top")
-    }.padding(20)),
-    NavItem("ForEach", destination: ForEachDemo()),
-    NavItem("Text", destination: TextDemo()),
-    NavItem("Toggle", destination: ToggleDemo()),
-    NavItem("Path", destination: PathDemo()),
-    NavItem("TextField", destination: TextFieldDemo()),
-    NavItem("Spacer", destination: SpacerDemo()),
-    NavItem("Environment", destination: EnvironmentDemo().font(.system(size: 8))),
-    NavItem("Picker", destination: PickerDemo()),
-    NavItem("List", destination: listDemo),
-    outlineGroupDemo,
-    NavItem("Color", destination: ColorDemo()),
-    appStorageDemo,
-    gridDemo,
-    toolbarDemo,
-  ]
-}
-
-=======
->>>>>>> c43d2db1
 struct TokamakDemoView: View {
   var body: some View {
     NavigationView { () -> AnyView in
@@ -179,6 +138,11 @@
             } else {
               NavItem(unavailable: "Redaction")
             }
+            if #available(OSX 10.16, *) {
+              NavItem("Toolbar", destination: ToolbarDemo())
+            } else {
+              NavItem(unavailable: "Toolbar")
+            }
           }
           #if os(WASI)
           Section(header: Text("TokamakDOM")) {
@@ -190,8 +154,10 @@
         title: "Demos"
       )
       if #available(iOS 14.0, *) {
-        return AnyView(list
-          .listStyle(SidebarListStyle()))
+        return AnyView(
+          list
+            .listStyle(SidebarListStyle())
+        )
       } else {
         return AnyView(list)
       }
