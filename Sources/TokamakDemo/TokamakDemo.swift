--- conflicted
+++ resolved
@@ -79,6 +79,14 @@
   }
 }
 
+var toolbarDemo: NavItem {
+  if #available(OSX 10.16, *) {
+    return NavItem("Toolbar", destination: ToolbarDemo())
+  } else {
+    return NavItem(unavailiable: "Toolbar")
+  }
+}
+
 var links: [NavItem] {
   [
     NavItem("Counter", destination:
@@ -105,6 +113,7 @@
     NavItem("Color", destination: ColorDemo()),
     appStorageDemo,
     gridDemo,
+    toolbarDemo,
   ]
 }
 
@@ -131,11 +140,6 @@
             #endif
           }
         }
-<<<<<<< HEAD
-        if #available(OSX 10.16, *) {
-          ToolbarDemo()
-        }
-=======
         .frame(minHeight: 300),
         title: "Demos"
       )
@@ -146,7 +150,6 @@
         return AnyView(list.listStyle(SidebarListStyle()))
       } else {
         return AnyView(list)
->>>>>>> ac502084
       }
       #endif
     }
