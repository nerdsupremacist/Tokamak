// Copyright 2020 Tokamak contributors
//
// Licensed under the Apache License, Version 2.0 (the "License");
// you may not use this file except in compliance with the License.
// You may obtain a copy of the License at
//
//     http://www.apache.org/licenses/LICENSE-2.0
//
// Unless required by applicable law or agreed to in writing, software
// distributed under the License is distributed on an "AS IS" BASIS,
// WITHOUT WARRANTIES OR CONDITIONS OF ANY KIND, either express or implied.
// See the License for the specific language governing permissions and
// limitations under the License.

import TokamakShim

@available(OSX 10.16, iOS 14.0, *)
struct TokamakDemoApp: App {
  @Environment(\.scenePhase) private var scenePhase

<<<<<<< HEAD
let div = document.createElement!("div").object!
let renderer = DOMRenderer(TokamakDemoView()
  .toolbar {
    ToolbarItem(placement: .navigation) {
      Text("Tokamak")
    }
    ToolbarItem {
      Button("+", action: { print("Add Item") })
    }
    ToolbarItem {
      Button("-", action: { print("Remove Item") })
    }
                            }, div)
=======
  var body: some Scene {
    print(scenePhase)
    return WindowGroup("Tokamak Demo") {
      TokamakDemoView()
    }
  }
}
>>>>>>> ac502084

// If @main was supported for executable Swift Packages,
// this would match SwiftUI 100%
if #available(OSX 10.16, iOS 14.0, *) {
  TokamakDemoApp.main()
}<|MERGE_RESOLUTION|>--- conflicted
+++ resolved
@@ -18,21 +18,6 @@
 struct TokamakDemoApp: App {
   @Environment(\.scenePhase) private var scenePhase
 
-<<<<<<< HEAD
-let div = document.createElement!("div").object!
-let renderer = DOMRenderer(TokamakDemoView()
-  .toolbar {
-    ToolbarItem(placement: .navigation) {
-      Text("Tokamak")
-    }
-    ToolbarItem {
-      Button("+", action: { print("Add Item") })
-    }
-    ToolbarItem {
-      Button("-", action: { print("Remove Item") })
-    }
-                            }, div)
-=======
   var body: some Scene {
     print(scenePhase)
     return WindowGroup("Tokamak Demo") {
@@ -40,7 +25,6 @@
     }
   }
 }
->>>>>>> ac502084
 
 // If @main was supported for executable Swift Packages,
 // this would match SwiftUI 100%
