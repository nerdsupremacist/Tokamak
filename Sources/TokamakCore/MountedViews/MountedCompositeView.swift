// Copyright 2018-2020 Tokamak contributors
//
// Licensed under the Apache License, Version 2.0 (the "License");
// you may not use this file except in compliance with the License.
// You may obtain a copy of the License at
//
//     http://www.apache.org/licenses/LICENSE-2.0
//
// Unless required by applicable law or agreed to in writing, software
// distributed under the License is distributed on an "AS IS" BASIS,
// WITHOUT WARRANTIES OR CONDITIONS OF ANY KIND, either express or implied.
// See the License for the specific language governing permissions and
// limitations under the License.
//
//  Created by Max Desiatov on 03/12/2018.
//

import CombineShim
import Runtime

final class MountedCompositeView<R: Renderer>: MountedCompositeElement<R> {
  override func mount(with reconciler: StackReconciler<R>) {
    let childBody = reconciler.render(compositeView: self)

<<<<<<< HEAD
    if let appearanceAction = view.view as? AppearanceActionType {
      appearanceAction.appear?()
    }

    updatePreferences(with: reconciler)

=======
>>>>>>> b7434a2e
    let child: MountedElement<R> = childBody.makeMountedView(parentTarget, environmentValues)
    mountedChildren = [child]
    child.mount(with: reconciler)

    // `_TargetRef` is a composite view, so it's enough to check for it only here
    if var targetRef = view.view as? TargetRefType {
      // `_TargetRef` body is not always a host view that has a target, need to traverse
      // all descendants to find a `MountedHostView<R>` instance.
      var descendant: MountedElement<R>? = child
      while descendant != nil && !(descendant is MountedHostView<R>) {
        descendant = descendant?.mountedChildren.first
      }

      guard let hostDescendant = descendant as? MountedHostView<R> else { return }

      targetRef.target = hostDescendant.target
      view.view = targetRef
    }

    // FIXME: this has to be implemented in a render-specific way, otherwise it's equivalent to
    // `_onMount` and `_onUnmount` at the moment,
    // see https://github.com/swiftwasm/Tokamak/issues/175 for more details
    if let appearanceAction = view.view as? AppearanceActionType {
      appearanceAction.appear?()
    }
  }

  func updatePreferences(with reconciler: StackReconciler<R>) {
    if let preferenceWriter = view.view as? PreferenceWriter {
      preferenceWriter.setPreference(reconciler.preferenceStore)
    }

    if var preferenceReader = view.view as? PreferenceReader {
      preferenceReader.setupSubscription(on: reconciler.preferenceStore)
      view.view = preferenceReader
    }
  }

  override func unmount(with reconciler: StackReconciler<R>) {
    mountedChildren.forEach { $0.unmount(with: reconciler) }

    if let appearanceAction = view.view as? AppearanceActionType {
      appearanceAction.disappear?()
    }
  }

  override func update(with reconciler: StackReconciler<R>) {
    let element = reconciler.render(compositeView: self)
    reconciler.reconcile(
      self,
      with: element,
      getElementType: { $0.type },
      updateChild: {
        $0.environmentValues = environmentValues
        $0.view = AnyView(element)
      },
      mountChild: { $0.makeMountedView(parentTarget, environmentValues) }
    )
    updatePreferences(with: reconciler)
  }
}<|MERGE_RESOLUTION|>--- conflicted
+++ resolved
@@ -22,15 +22,8 @@
   override func mount(with reconciler: StackReconciler<R>) {
     let childBody = reconciler.render(compositeView: self)
 
-<<<<<<< HEAD
-    if let appearanceAction = view.view as? AppearanceActionType {
-      appearanceAction.appear?()
-    }
-
     updatePreferences(with: reconciler)
 
-=======
->>>>>>> b7434a2e
     let child: MountedElement<R> = childBody.makeMountedView(parentTarget, environmentValues)
     mountedChildren = [child]
     child.mount(with: reconciler)
