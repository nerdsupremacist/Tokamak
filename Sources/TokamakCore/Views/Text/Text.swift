--- conflicted
+++ resolved
@@ -56,11 +56,7 @@
   init(storage: _Storage, modifiers: [_Modifier] = []) {
     if case let .segmentedText(segments) = storage {
       self.storage = .segmentedText(segments.map {
-<<<<<<< HEAD
         ($0.0, modifiers + $0.1)
-=======
-        Self(storage: $0.storage, modifiers: modifiers + $0.modifiers)
->>>>>>> de37894f
       })
     } else {
       self.storage = storage
@@ -86,7 +82,7 @@
     switch self {
     case let .segmentedText(segments):
       return segments
-        .map { $0.0.rawText }
+        .map(\.0.rawText)
         .reduce("", +)
     case let .verbatim(text):
       return text
