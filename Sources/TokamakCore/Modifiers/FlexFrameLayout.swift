// Copyright 2020 Tokamak contributors
//
// Licensed under the Apache License, Version 2.0 (the "License");
// you may not use this file except in compliance with the License.
// You may obtain a copy of the License at
//
//     http://www.apache.org/licenses/LICENSE-2.0
//
// Unless required by applicable law or agreed to in writing, software
// distributed under the License is distributed on an "AS IS" BASIS,
// WITHOUT WARRANTIES OR CONDITIONS OF ANY KIND, either express or implied.
// See the License for the specific language governing permissions and
// limitations under the License.

public struct _FlexFrameLayout: ViewModifier {
  public let minWidth: CGFloat?
  public let idealWidth: CGFloat?
  public let maxWidth: CGFloat?
  public let minHeight: CGFloat?
  public let idealHeight: CGFloat?
  public let maxHeight: CGFloat?
  public let alignment: Alignment

<<<<<<< HEAD
  // These are special cases in SwiftUI, where the child
  // will request the entire width/height of the parent.
  public var fillWidth: Bool {
    minWidth == 0 && maxWidth == .infinity
  }

  public var fillHeight: Bool {
    minHeight == 0 && maxHeight == .infinity
  }

  init(minWidth: CGFloat? = nil,
       idealWidth: CGFloat? = nil,
       maxWidth: CGFloat? = nil,
       minHeight: CGFloat? = nil,
       idealHeight: CGFloat? = nil,
       maxHeight: CGFloat? = nil,
       alignment: Alignment) {
=======
  init(
    minWidth: CGFloat? = nil,
    idealWidth: CGFloat? = nil,
    maxWidth: CGFloat? = nil,
    minHeight: CGFloat? = nil,
    idealHeight: CGFloat? = nil,
    maxHeight: CGFloat? = nil,
    alignment: Alignment
  ) {
>>>>>>> de37894f
    self.minWidth = minWidth
    self.idealWidth = idealWidth
    self.maxWidth = maxWidth
    self.minHeight = minHeight
    self.idealHeight = idealHeight
    self.maxHeight = maxHeight
    self.alignment = alignment
  }

  public func body(content: Content) -> some View {
    content
  }
}

extension View {
  public func frame(
    minWidth: CGFloat? = nil,
    idealWidth: CGFloat? = nil,
    maxWidth: CGFloat? = nil,
    minHeight: CGFloat? = nil,
    idealHeight: CGFloat? = nil,
    maxHeight: CGFloat? = nil,
    alignment: Alignment = .center
  ) -> some View {
    func areInNondecreasingOrder(
      _ min: CGFloat?, _ ideal: CGFloat?, _ max: CGFloat?
    ) -> Bool {
      let min = min ?? -.infinity
      let ideal = ideal ?? min
      let max = max ?? ideal
      return min <= ideal && ideal <= max
    }

    if !areInNondecreasingOrder(minWidth, idealWidth, maxWidth) ||
      !areInNondecreasingOrder(minHeight, idealHeight, maxHeight)
    {
      fatalError("Contradictory frame constraints specified.")
    }

    return modifier(
      _FlexFrameLayout(
        minWidth: minWidth,
        idealWidth: idealWidth, maxWidth: maxWidth,
        minHeight: minHeight,
        idealHeight: idealHeight, maxHeight: maxHeight,
        alignment: alignment
      )
    )
  }
}<|MERGE_RESOLUTION|>--- conflicted
+++ resolved
@@ -21,7 +21,6 @@
   public let maxHeight: CGFloat?
   public let alignment: Alignment
 
-<<<<<<< HEAD
   // These are special cases in SwiftUI, where the child
   // will request the entire width/height of the parent.
   public var fillWidth: Bool {
@@ -32,14 +31,6 @@
     minHeight == 0 && maxHeight == .infinity
   }
 
-  init(minWidth: CGFloat? = nil,
-       idealWidth: CGFloat? = nil,
-       maxWidth: CGFloat? = nil,
-       minHeight: CGFloat? = nil,
-       idealHeight: CGFloat? = nil,
-       maxHeight: CGFloat? = nil,
-       alignment: Alignment) {
-=======
   init(
     minWidth: CGFloat? = nil,
     idealWidth: CGFloat? = nil,
@@ -49,7 +40,6 @@
     maxHeight: CGFloat? = nil,
     alignment: Alignment
   ) {
->>>>>>> de37894f
     self.minWidth = minWidth
     self.idealWidth = idealWidth
     self.maxWidth = maxWidth
